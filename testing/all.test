--- conflicted
+++ resolved
@@ -2,262 +2,9 @@
 
 set testdir [file dirname $argv0]
 
-<<<<<<< HEAD
-do_execsql_test select-const-1 {
-  SELECT 1
-} {1}
-
-do_execsql_test select-const-2 {
-  SELECT 2
-} {2}
-
-do_execsql_test select-avg {
-  SELECT avg(age) FROM users;
-} {50.396}
-
-do_execsql_test select-sum {
-  SELECT sum(age) FROM users;
-} {503960}
-
-do_execsql_test select-total {
-  SELECT sum(age) FROM users;
-} {503960}
-
-do_execsql_test select-limit {
-  SELECT id FROM users LIMIT 1;
-} {1}
-
-do_execsql_test select-count {
-  SELECT count(id) FROM users;
-} {10000}
-
-do_execsql_test select-max {
-  SELECT max(age) FROM users;
-} {100}
-
-do_execsql_test select-min {
-  SELECT min(age) FROM users;
-} {1}
-
-do_execsql_test select-group-concat {
-  SELECT group_concat(name) FROM products;
-} {hat,cap,shirt,sweater,sweatshirt,shorts,jeans,sneakers,boots,coat,accessories}
-
-do_execsql_test select-group-concat-with-delimiter {
-  SELECT group_concat(name, ';') FROM products;
-} {hat;cap;shirt;sweater;sweatshirt;shorts;jeans;sneakers;boots;coat;accessories}
-
-do_execsql_test select-group-concat-with-column-delimiter {
-  SELECT group_concat(name, id) FROM products;
-} {hat2cap3shirt4sweater5sweatshirt6shorts7jeans8sneakers9boots10coat11accessories}
-
-do_execsql_test select-string-agg-with-delimiter {
-  SELECT string_agg(name, ',') FROM products;
-} {hat,cap,shirt,sweater,sweatshirt,shorts,jeans,sneakers,boots,coat,accessories}
-
-do_execsql_test select-string-agg-with-column-delimiter {
-  SELECT string_agg(name, id) FROM products;
-} {hat2cap3shirt4sweater5sweatshirt6shorts7jeans8sneakers9boots10coat11accessories}
-
-do_execsql_test select-limit-0 {
-  SELECT id FROM users LIMIT 0;
-} {}
-
-do_execsql_test pragma-cache-size {
-  PRAGMA cache_size
-} {-2000}
-
-
-do_execsql_test cross-join {
-    select * from users, products limit 1;
-} {1|Jamie|Foster|dylan00@example.com|496-522-9493|62375\ Johnson\ Rest\ Suite\ 322|West\ Lauriestad|IL|35865|94|1|hat|79.0}
-
-do_execsql_test cross-join-specific-columns {
-    select first_name, price from users, products limit 1;
-} {Jamie|79.0}
-
-do_execsql_test realify {
-    select price from products limit 1;
-} {79.0}
-
-do_execsql_test where-clause-eq {
-    select last_name from users where id = 2000;
-} {Rodriguez}
-
-do_execsql_test where-clause-eq-string {
-    select count(1) from users where last_name = 'Rodriguez';
-} {61}
-
-do_execsql_test where-clause-ne {
-    select count(1) from users where id != 2000;
-} {9999}
-
-do_execsql_test where-clause-gt {
-    select count(1) from users where id > 2000;
-} {8000}
-
-do_execsql_test where-clause-gte {
-    select count(1) from users where id >= 2000;
-} {8001}
-
-do_execsql_test where-clause-lt {
-    select count(1) from users where id < 2000;
-} {1999}
-
-do_execsql_test where-clause-lte {
-    select count(1) from users where id <= 2000;
-} {2000}
-
-do_execsql_test where-clause-unary-true {
-    select count(1) from users where 1;
-} {10000}
-
-# not correct? should be 0?
-do_execsql_test where-clause-unary-false {
-    select count(1) from users where 0;
-} {0}
-
-do_execsql_test where-clause-no-table-unary-true {
-    select 1 where 1;
-} {1}
-
-do_execsql_test where-clause-no-table-unary-false {
-    select 1 where 0;
-} {}
-
-do_execsql_test coalesce {
-    select coalesce(NULL, 1);
-} {1}
-
-do_execsql_test coalesce-2 {
-    select coalesce(NULL, NULL, 1);
-} {1}
-
-do_execsql_test coalesce-null {
-    select coalesce(NULL, NULL, NULL);
-} {}
-
-do_execsql_test coalesce-first {
-    select coalesce(1, 2, 3);
-} {1}
-
-do_execsql_test coalesce-from-table {
-    select coalesce(NULL, 1) from users limit 1;
-} {1}
-
-do_execsql_test coalesce-from-table-column {
-    select coalesce(NULL, age) from users where age = 94 limit 1;
-} {94}
-
-do_execsql_test coalesce-from-table-multiple-columns {
-    select coalesce(NULL, age), coalesce(NULL, id) from users where age = 94 limit 1;
-} {94|1}
-
-do_execsql_test inner-join-pk {
-    select users.first_name as user_name, products.name as product_name from users join products on users.id = products.id;
-} {Jamie|hat
-Cindy|cap
-Tommy|shirt
-Jennifer|sweater
-Edward|sweatshirt
-Nicholas|shorts
-Aimee|jeans
-Rachel|sneakers
-Matthew|boots
-Daniel|coat
-Travis|accessories}
-
-do_execsql_test inner-join-non-pk-unqualified {
-    select first_name, name from users join products on first_name != name limit 1;
-} {Jamie|hat}
-
-do_execsql_test inner-join-non-pk-qualified {
-    select users.first_name as user_name, products.name as product_name from users join products on users.first_name = products.name;
-} {}
-
-do_execsql_test inner-join-self {
-    select u1.first_name as user_name, u2.first_name as neighbor_name from users u1 join users as u2 on u1.id = u2.id + 1 limit 1;
-} {Cindy|Jamie}
-
-do_execsql_test inner-join-self-with-where {
-    select u1.first_name as user_name, u2.first_name as neighbor_name from users u1 join users as u2 on u1.id = u2.id + 1 where u1.id = 5 limit 1;
-} {Edward|Jennifer}
-
-# Uncomment this test when it works. Sqlite3 returns 'Aaron' due to the way it reorders tables in the join based on the where clause.
-#do_execsql_test inner-join-with-where-2 {
-#    select u.first_name from users u join products as p on u.first_name != p.name where u.last_name = 'Williams' limit 1;
-#} {Laura} <-- sqlite3 returns 'Aaron'
-
-do_execsql_test select-add {
-    select u.age + 1 from users u where u.age = 91 limit 1;
-} {92}
-
-do_execsql_test select-where-and {
-    select first_name, age from users where first_name = 'Jamie' and age > 80 
-} {Jamie|94
-Jamie|88
-Jamie|99
-Jamie|92
-Jamie|87
-Jamie|88
-}
-
-do_execsql_test select-where-or {
-    select first_name, age from users where first_name = 'Jamie' and age > 80 
-} {Jamie|94
-Jamie|88
-Jamie|99
-Jamie|92
-Jamie|87
-Jamie|88
-}
-
-do_execsql_test select-where-and-or {
-    select first_name, age from users where first_name = 'Jamie' or age = 1 and age = 2
-} {Jamie|94
-Jamie|88
-Jamie|31
-Jamie|26
-Jamie|71
-Jamie|50
-Jamie|28
-Jamie|46
-Jamie|17
-Jamie|64
-Jamie|76
-Jamie|99
-Jamie|92
-Jamie|47
-Jamie|27
-Jamie|54
-Jamie|47
-Jamie|15
-Jamie|12
-Jamie|71
-Jamie|87
-Jamie|34
-Jamie|88
-Jamie|41
-Jamie|73
-}
-
-do_execsql_test where-float-int {
-    select * from products where price > 50 and name != 'hat';
-} {2|cap|82.0
-5|sweatshirt|74.0
-6|shorts|70.0
-7|jeans|78.0
-8|sneakers|82.0
-11|accessories|81.0}
-
-do_execsql_test where-multiple-and {
-    select * from products where price > 50 and name != 'sweatshirt' and price < 75;
-} {6|shorts|70.0}
-=======
 source $testdir/agg-functions.test
 source $testdir/coalesce.test
 source $testdir/join.test
 source $testdir/pragma.test
 source $testdir/select.test
-source $testdir/where.test
->>>>>>> c629aa02
+source $testdir/where.test